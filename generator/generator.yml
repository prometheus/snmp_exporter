---
auths:
  public_v1:
    version: 1
  public_v2:
    version: 2

modules:
  # Default IF-MIB interfaces table with ifIndex.
  if_mib:
    walk: [sysUpTime, interfaces, ifXTable]
    lookups:
      - source_indexes: [ifIndex]
        lookup: ifAlias
      - source_indexes: [ifIndex]
        # Uis OID to avoid conflict with PaloAlto PAN-COMMON-MIB.
        lookup: 1.3.6.1.2.1.2.2.1.2 # ifDescr
      - source_indexes: [ifIndex]
        # Use OID to avoid conflict with Netscaler NS-ROOT-MIB.
        lookup: 1.3.6.1.2.1.31.1.1.1.1 # ifName
    overrides:
      ifAlias:
        ignore: true # Lookup metric
      ifDescr:
        ignore: true # Lookup metric
      ifName:
        ignore: true # Lookup metric
      ifType:
        type: EnumAsInfo
  # Default IP-MIB with ipv4InterfaceTable for example.
  ip_mib:
    walk: [ipv4InterfaceTable]

  readynas:
    walk:
      - 1.3.6.1.4.1.4526               # Raid/Disks status

# Cisco Wireless LAN Controller
  cisco_wlc:
    walk:
      - 1.3.6.1.4.1.14179.2.1.1.1.38   # bsnDot11EssNumberofMobileStations
      - 1.3.6.1.4.1.14179.2.2.2.1.2    # bsnAPIfType
      - 1.3.6.1.4.1.14179.2.2.2.1.4    # bsnAPIfPhyChannelNumber
      - 1.3.6.1.4.1.14179.2.2.2.1.15   # bsnApIfNoOfUsers
      - 1.3.6.1.4.1.14179.2.2.6.1      # bsnAPIfDot11CountersTable
      - 1.3.6.1.4.1.14179.2.2.13.1.3   # bsnAPIfLoadChannelUtilization
      - 1.3.6.1.4.1.14179.2.2.15.1.21  # bsnAPIfDBNoisePower
    lookups:
      - source_indexes: [bsnDot11EssIndex]
        lookup: bsnDot11EssSsid
        drop_source_indexes: true
      - source_indexes: [bsnAPDot3MacAddress]
        lookup: bsnAPName
        drop_source_indexes: true
    overrides:
      bsnAPName:
        type: DisplayString

# Dell OpenManage MIBs
  dell:
    walk:
      - 1.3.6.1.4.1.674.10892.5.2 # statusGroup
      - 1.3.6.1.4.1.674.10892.5.4 # systemDetailsGroup
      - 1.3.6.1.4.1.674.10892.5.5 # storageDetailsGroup

# HPE MIBs
  hpe:
    walk:
      - sysUpTime
      - 1.3.6.1.4.1.232.1.2.2.1.1     # CPU
      - 1.3.6.1.4.1.232.11            # Firmware version
      - 1.3.6.1.4.1.232.14            # Asmd agent IDE/SATA
      - 1.3.6.1.4.1.232.3.2.2.1       # RAID storage controller
      - 1.3.6.1.4.1.232.3.2.3.1.1     # Logical drives
      - 1.3.6.1.4.1.232.3.2.5.1.1     # Physical drives
      - 1.3.6.1.4.1.232.5             # Asmd agent SCSI disks
      - 1.3.6.1.4.1.232.6.2.14.13.1.6 # Memory size only
      - 1.3.6.1.4.1.232.6.2.15        # Power meter
      - 1.3.6.1.4.1.232.6.2.16        # BIOS state
      - 1.3.6.1.4.1.232.6.2.17        # RAID controller battery
      - 1.3.6.1.4.1.232.6.2.6.8.1     # Temperatures
      - 1.3.6.1.4.1.232.6.2.9         # Power supply
      - 1.3.6.1.4.1.232.9.2.2         # ILO Module

# APC/Schneider UPS Network Management Cards
#
# Note: older management cards only support SNMP v1 (AP9606 and
# AP9607, possibly others). Older versions of the firmware may only
# support v1 as well. If you only have newer cards you can switch to
# version v2c or v3.
#
# The management cards have relatively slow processors so don't poll
# very often and give a generous timeout to prevent spurious
# errors. Alternatively you can eliminate the interface polling (OIDs
# beginning with 1.3.6.1.2.1) to reduce the time taken for polling.
#
# MIB: https://download.schneider-electric.com/files?p_File_Name=powernet426.mib
# Guide: http://www.apc.com/salestools/ASTE-6Z5QEY/ASTE-6Z5QEY_R0_EN.pdf
# Download site: http://www.apc.com/us/en/tools/download/index.cfm
  apcups:
    walk:
      - 1.3.6.1.4.1.318.1.1.1.2       # upsBattery
      - 1.3.6.1.4.1.318.1.1.1.3       # upsInput
      - 1.3.6.1.4.1.318.1.1.1.4       # upsOutput
      - 1.3.6.1.4.1.318.1.1.1.7.2     # upsAdvTest
      - 1.3.6.1.4.1.318.1.1.1.8.1     # upsCommStatus
      - 1.3.6.1.4.1.318.1.1.1.12      # upsOutletGroups
      - 1.3.6.1.4.1.318.1.1.10.2.3.2  # iemStatusProbesTable
      - 1.3.6.1.4.1.318.1.1.26.4.3    # rPDU2DeviceStatusTable
      - 1.3.6.1.4.1.318.1.1.26.6.3    # rPDU2PhaseStatusTable
      - 1.3.6.1.4.1.318.1.1.26.8.3    # rPDU2BankStatusTable
      - 1.3.6.1.4.1.318.1.1.26.10.2.2 # rPDU2SensorTempHumidityStatusTable
    lookups:
      - source_indexes: [upsOutletGroupStatusIndex]
        lookup: upsOutletGroupStatusName
        drop_source_indexes: true
      - source_indexes: [iemStatusProbeIndex]
        lookup: iemStatusProbeName
        drop_source_indexes: true
    overrides:
      rPDU2BankStatusLoadState:
        type: EnumAsStateSet
      upsAdvBatteryCondition:
        type: EnumAsStateSet
      upsAdvBatteryChargingCurrentRestricted:
        type: EnumAsStateSet
      upsAdvBatteryChargerStatus:
        type: EnumAsStateSet

# ServerTech Sentry 3 MIB
#
# Used by ServerTech PDUs
#
# ftp://ftp.servertech.com/Pub/SNMP/sentry3/Sentry3OIDTree.txt
# ftp://ftp.servertech.com/Pub/SNMP/sentry3/Sentry3.mib
  servertech_sentry3:
    max_repetitions: 4 # See https://github.com/prometheus/snmp_exporter/issues/1080
    walk:
      - 1.3.6.1.4.1.1718.3.2.2  # infeedTable
      - 1.3.6.1.4.1.1718.3.2.3  # outletTable
    overrides:
      infeedCapacityUsed:
        ignore: true  # Composite metric: infeedLoadValue / infeedCapacity * 100
      infeedVACapacityUsed:
        ignore: true  # Composite metric: infeedApparentPower / infeedVACapacity * 100

# ServerTech Sentry 4 MIB
#
# Used by ServerTech PDUs
#
# https://cdn10.servertech.com/assets/documents/documents/816/original/Sentry4OIDTree.txt
# https://cdn10.servertech.com/assets/documents/documents/815/original/Sentry4.mib
  servertech_sentry4:
    walk:
      - 1.3.6.1.4.1.1718.4.1.3.3   # st4InputCordMonitorTable
      - 1.3.6.1.4.1.1718.4.1.4.3   # st4LineMonitorTable
      - 1.3.6.1.4.1.1718.4.1.5.3   # st4PhaseMonitorTable
      - 1.3.6.1.4.1.1718.4.1.7.3   # st4BranchMonitorTable
      - 1.3.6.1.4.1.1718.4.1.8.3   # st4OutletMonitorTable
      - 1.3.6.1.4.1.1718.4.1.9.3   # st4TempSensorMonitorTable
      - 1.3.6.1.4.1.1718.4.1.14.3  # st4FanSensorMonitorTable

    lookups:
      - source_indexes: [st4UnitIndex]
        lookup: st4UnitName
      - source_indexes: [st4UnitIndex, st4InputCordIndex]
        lookup: st4InputCordName
        drop_source_indexes: true
      - source_indexes: [st4UnitIndex, st4InputCordIndex, st4LineIndex]
        lookup: st4LineLabel
        drop_source_indexes: true
      - source_indexes: [st4UnitIndex, st4InputCordIndex, st4PhaseIndex]
        lookup: st4PhaseLabel
        drop_source_indexes: true
      - source_indexes: [st4UnitIndex, st4InputCordIndex, st4BranchIndex]
        lookup: st4BranchLabel
        drop_source_indexes: true
      - source_indexes: [st4UnitIndex, st4InputCordIndex, st4OutletIndex]
        lookup: st4OutletName
        drop_source_indexes: true
      - source_indexes: [st4UnitIndex, st4AdcSensorIndex]
        lookup: st4AdcSensorName
        drop_source_indexes: true
      - source_indexes: [st4UnitIndex, st4AdcSensorIndex, st4FanSensorIndex]
        lookup: st4AdcSensorName
        drop_source_indexes: true

    overrides:
      st4TempSensorValue:
        scale: 0.1
        help: The measured temperature on the sensor in degrees using the scale selected by st4TempSensorScale - 1.3.6.1.4.1.1718.4.1.9.3.1.1

# Palo Alto Firewalls
#
# Palo Alto MIBs can be found here:
# https://www.paloaltonetworks.com/documentation/misc/snmp-mibs.html
#
# PanOS 7.0 enterprise MIBs:
# https://www.paloaltonetworks.com/content/dam/pan/en_US/assets/zip/technical-documentation/snmp-mib-modules/PAN-MIB-MODULES-7.0.zip
#
# Tested on a Palo Alto Networks PA-3020 series firewall
#
  paloalto_fw:
    walk:
      - 1.3.6.1.4.1.25461.2.1.2.1 # panSys
      - 1.3.6.1.4.1.25461.2.1.2.3 # panSession
      - 1.3.6.1.4.1.25461.2.1.2.5 # panGlobalProtect

# Arista Networks
#
# Arista Networks MIBs can be found here: https://www.arista.com/en/support/product-documentation/arista-snmp-mibs
#
# https://www.arista.com/assets/data/docs/MIBS/ARISTA-ENTITY-SENSOR-MIB.txt
# https://www.arista.com/assets/data/docs/MIBS/ARISTA-SW-IP-FORWARDING-MIB.txt
#
# Tested on Arista DCS-7010T-48 switch
#
  arista_sw:
    walk:
      - 1.3.6.1.4.1.30065.3.1.1 # aristaSwFwdIp

# Sophos XG
#
# Sophos XG MIBs can be found here:
#   https://docs.sophos.com/nsg/sophos-firewall/MIB/SOPHOS-XG-MIB.zip
#
# Tested on Sophos XG v20
#
  sophos_xg:
    walk:
      - 1.3.6.1.4.1.2604.5.1.1 # sfosXGDeviceInfo
      - 1.3.6.1.4.1.2604.5.1.2 # sfosXGDeviceStats
      - 1.3.6.1.4.1.2604.5.1.3 # sfosXGServiceStatus
      - 1.3.6.1.4.1.2604.5.1.4 # sfosXGHAStats
      - 1.3.6.1.4.1.2604.5.1.5 # sfosXGLicenseDetails
    overrides:
      # Info
      sfosCurrentDate:
        type: ParseDateAndTime
        datetime_pattern: "%a %b %d %H:%M:%S %Y"
      # Services
      sfosPoP3Service:
        type: EnumAsStateSet
      sfosImap4Service:
        type: EnumAsStateSet
      sfosSmtpService:
        type: EnumAsStateSet
      sfosFtpService:
        type: EnumAsStateSet
      sfosHttpService:
        type: EnumAsStateSet
      sfosAVService:
        type: EnumAsStateSet
      sfosASService:
        type: EnumAsStateSet
      sfosDNSService:
        type: EnumAsStateSet
      sfosHAService:
        type: EnumAsStateSet
      sfosIPSService:
        type: EnumAsStateSet
      sfosApacheService:
        type: EnumAsStateSet
      sfosNtpService:
        type: EnumAsStateSet
      sfosTomcatService:
        type: EnumAsStateSet
      sfosSSLVpnService:
        type: EnumAsStateSet
      sfosIPSecVpnService:
        type: EnumAsStateSet
      sfosDatabaseservice:
        type: EnumAsStateSet
      sfosNetworkService:
        type: EnumAsStateSet
      sfosGarnerService:
        type: EnumAsStateSet
      sfosDroutingService:
        type: EnumAsStateSet
      sfosSSHdService:
        type: EnumAsStateSet
      sfosDgdService:
        type: EnumAsStateSet

      # HA
      sfosHAStatus:
        type: EnumAsInfo
      sfosDeviceCurrentAppKey:
        ignore: true
      sfosDevicePeerAppKey:
        ignore: true
      sfosDeviceCurrentHAState:
        type: EnumAsStateSet
      sfosDevicePeerHAState:
        type: EnumAsStateSet
      sfosDeviceLoadBalancing:
        type: EnumAsInfo

      # License
      sfosBaseFWLicRegStatus:
        type: EnumAsStateSet
      sfosBaseFWLicExpiryDate:
        type: ParseDateAndTime
        datetime_pattern: "%b %d %Y"
      sfosNetProtectionLicRegStatus:
        type: EnumAsStateSet
      sfosNetProtectionLicExpiryDate:
        type: ParseDateAndTime
        datetime_pattern: "%b %d %Y"
      sfosWebProtectionLicRegStatus:
        type: EnumAsStateSet
      sfosWebProtectionLicExpiryDate:
        type: ParseDateAndTime
        datetime_pattern: "%b %d %Y"
      sfosMailProtectionLicRegStatus:
        type: EnumAsStateSet
      sfosMailProtectionLicExpiryDate:
        type: ParseDateAndTime
        datetime_pattern: "%b %d %Y"
      sfosWebServerProtectionLicRegStatus:
        type: EnumAsStateSet
      sfosWebServerProtectionLicExpiryDate:
        type: ParseDateAndTime
        datetime_pattern: "%b %d %Y"
      sfosSandstromLicRegStatus:
        type: EnumAsStateSet
      sfosSandstromLicExpiryDate:
        type: ParseDateAndTime
        datetime_pattern: "%b %d %Y"
      sfosEnhancedSupportLicRegStatus:
        type: EnumAsStateSet
      sfosEnhancedSupportLicExpiryDate:
        type: ParseDateAndTime
        datetime_pattern: "%b %d %Y"
      sfosEnhancedPlusLicRegStatus:
        type: EnumAsStateSet
      sfosEnhancedPlusLicExpiryDate:
        type: ParseDateAndTime
        datetime_pattern: "%b %d %Y"
      sfosCentralOrchestrationLicRegStatus:
        type: EnumAsStateSet
      sfosCentralOrchestrationLicExpiryDate:
        type: ParseDateAndTime
        datetime_pattern: "%b %d %Y"

# Synology
#
# Synology MIBs can be found here:
#   http://www.synology.com/support/snmp_mib.php
#   http://dedl.synology.com/download/Document/MIBGuide/Synology_MIB_File.zip
#
# Tested on RS2414rp+ NAS
#
  synology:
    walk:
      - 1.3.6.1.4.1.6574.1       # synoSystem
      - 1.3.6.1.4.1.6574.2       # synoDisk
      - 1.3.6.1.4.1.6574.3       # synoRaid
      - 1.3.6.1.4.1.6574.4       # synoUPS
      - 1.3.6.1.4.1.6574.5       # synologyDiskSMART
      - 1.3.6.1.4.1.6574.6       # synologyService
      - 1.3.6.1.4.1.6574.101     # storageIO
      - 1.3.6.1.4.1.6574.102     # spaceIO
      - 1.3.6.1.4.1.6574.104     # synologyiSCSILUN
    lookups:
      - source_indexes: [spaceIOIndex]
        lookup: spaceIODevice
        drop_source_indexes: true
      - source_indexes: [storageIOIndex]
        lookup: storageIODevice
        drop_source_indexes: true
      - source_indexes: [serviceInfoIndex]
        lookup: serviceName
        drop_source_indexes: true
      - source_indexes: [diskIndex]
        lookup: diskID
        drop_source_indexes: true
      - source_indexes: [raidIndex]
        lookup: raidName
        drop_source_indexes: true
    overrides:
      diskModel:
        type: DisplayString
      diskSMARTAttrName:
        type: DisplayString
      diskSMARTAttrStatus:
        type: DisplayString
      diskSMARTInfoDevName:
        type: DisplayString
      diskType:
        type: DisplayString
      modelName:
        type: DisplayString
      raidFreeSize:
        type: gauge
      raidName:
        type: DisplayString
      raidTotalSize:
        type: gauge
      serialNumber:
        type: DisplayString
      serviceName:
        type: DisplayString
      version:
        type: DisplayString

# UCD-SNMP-MIB
#
# University of California, Davis extensions. Commonly used for host
# metrics. For example, Linux-based systems, DD-WRT, Synology,
# Mikrotik, Kemp LoadMaster, etc.
#
# http://www.net-snmp.org/docs/mibs/UCD-SNMP-MIB.txt
#
  ucd_la_table:
    walk:
      - 1.3.6.1.4.1.2021.10.1.2 # laNames
      - 1.3.6.1.4.1.2021.10.1.5 # laLoadInt
      - 1.3.6.1.4.1.2021.10.1.6 # laLoadFloat
    lookups:
      - source_indexes: [laIndex]
        lookup: laNames
        drop_source_indexes: true
  ucd_memory:
    walk:
      - 1.3.6.1.4.1.2021.4 # memory
  ucd_system_stats:
    walk:
      - 1.3.6.1.4.1.2021.11 # systemStats

# Ubiquiti / AirFiber
#
# https://www.ui.com/downloads/firmwares/airfiber5X/v4.0.5/UBNT-MIB.txt
#
  ubiquiti_airfiber:
    walk:
      - 1.3.6.1.4.1.41112.1.3 #ubntAirFiber

# Ubiquiti / AirMAX
#
# https://dl.ubnt.com/firmwares/airos-ubnt-mib/ubnt-mib.zip
#
  ubiquiti_airmax:
    walk:
      - 1.3.6.1.4.1.41112.1.4 # ubntAirMAX

# Ubiquiti / UniFi
#
# http://dl.ubnt-ut.com/snmp/UBNT-MIB
# http://dl.ubnt-ut.com/snmp/UBNT-UniFi-MIB
#
  ubiquiti_unifi:
    walk:
      - 1.3.6.1.4.1.41112.1.6 # ubntUniFi
    lookups:
      - source_indexes: [unifiVapIndex]
        lookup: unifiVapName
      - source_indexes: [unifiVapIndex]
        lookup: unifiVapEssId

# keepalived
#
# https://github.com/acassen/keepalived/blob/v2.2.8/doc/KEEPALIVED-MIB.txt
# https://github.com/acassen/keepalived/blob/v2.2.8/doc/VRRP-MIB.txt
# https://github.com/acassen/keepalived/blob/v2.2.8/doc/VRRPv3-MIB.txt
  keepalived:
    walk:
      - vrrpInstanceTable # Table of VRRP instances.
      - vrrpSyncGroupTable # Table of sync groups.
      - virtualServerGroupTable # Table of virtual server groups.
      - virtualServerTable # Table of virtual servers.
      - realServerTable # Table of real servers. This includes regular real servers and sorry servers.
      - vrrpRouterStatsTable # Table of VRRP statistics.
      - vrrpv3StatisticsTable # Table of VRRPv3 statistics.
    overrides:
      vrrpSyncGroupScriptMaster:
        ignore: true # Non-metric display string.
      vrrpSyncGroupScriptBackup:
        ignore: true # Non-metric display string.
      vrrpSyncGroupScriptFault:
        ignore: true # Non-metric display string.
      vrrpSyncGroupScript:
        ignore: true # Non-metric display string.
      vrrpSyncGroupScriptStop:
        ignore: true # Non-metric display string.
      vrrpInstanceLvsSyncDaemon:
        ignore: true # Deprecated.
      vrrpInstanceLvsSyncInterface:
        ignore: true # Deprecated.
      vrrpInstanceScriptMaster:
        ignore: true # Non-metric display string.
      vrrpInstanceScriptBackup:
        ignore: true # Non-metric display string.
      vrrpInstanceScriptFault:
        ignore: true # Non-metric display string.
      vrrpInstanceScriptStop:
        ignore: true # Non-metric display string.
      vrrpInstanceScript:
        ignore: true # Non-metric display string.
      vrrpInstanceScriptMstrRxLowerPri:
        ignore: true # Non-metric display string.

# Kemp Technologies LoadMaster
#
# https://kemptechnologies.com/files/packages/current/LM_mibs.zip
# https://support.kemptechnologies.com/hc/en-us/articles/202375677-LoadMaster-SNMP-MIB-s
  kemp_loadmaster:
    walk:
      - 1.3.6.1.4.1.12196.13.0 # VSdesc
      - 1.3.6.1.4.1.12196.13.1 # VSentry
      - 1.3.6.1.4.1.12196.13.2 # RSentry
    lookups:
      - source_indexes: [vSidx]
        lookup: 1.3.6.1.4.1.12196.13.1.1.13 # vSName
    overrides:
      daemonState:
        type: EnumAsInfo
      haState:
        type: EnumAsInfo
      patchVersion:
        type: DisplayString
      rSAddrType:
        type: EnumAsInfo
      rSForwardingMethod:
        type: DisplayString
      rSIp:
        type: DisplayString
      rSState:
        type: EnumAsInfo
      vSAdaptiveMethod:
        type: DisplayString
      vSAddrtype:
        type: EnumAsInfo
      vSCheckerType:
        type: DisplayString
      vSIp:
        type: DisplayString
      vSL7cookieId:
        type: DisplayString
      vSL7persist:
        type: DisplayString
      vSName:
        type: DisplayString
      vSProtocol:
        type: EnumAsInfo
      vSSchedulingMethod:
        type: DisplayString
      vSState:
        type: EnumAsInfo
      version:
        type: DisplayString

# Printer: RFC 3805
#
# https://tools.ietf.org/html/rfc3805
# https://www.iana.org/assignments/ianaprinter-mib/ianaprinter-mib.xhtml
  printer_mib:
    walk:
      - prtGeneralReset
      - prtConsoleDisable
      - prtGeneralPrinterName
      - prtGeneralSerialNumber
      - prtAlertCriticalEvents
      - prtAlertAllEvents
      - prtCoverStatus
      - prtMarkerSuppliesDescription
      - prtMarkerSuppliesLevel
      - prtMarkerSuppliesMaxCapacity
      - prtMarkerSuppliesType
    lookups:
      - source_indexes: [hrDeviceIndex, prtMarkerSuppliesIndex]
        lookup: prtMarkerSuppliesType
    overrides:
      prtGeneralReset:
        type: EnumAsStateSet
      prtConsoleDisable:
        type: EnumAsStateSet
      prtGeneralPrinterName:
        type: DisplayString
      prtGeneralSerialNumber:
        type: DisplayString
      prtCoverStatus:
        type: EnumAsStateSet
      prtMarkerSuppliesDescription:
        type: DisplayString

# NEC IX Router
#
# https://jpn.nec.com/univerge/ix/Manual/MIB/PICO-SMI-MIB.txt
# https://jpn.nec.com/univerge/ix/Manual/MIB/PICO-SMI-ID-MIB.txt
# https://jpn.nec.com/univerge/ix/Manual/MIB/PICO-IPSEC-FLOW-MONITOR-MIB.txt
  nec_ix:
    walk:
      - picoSystem
      - picoIpSecFlowMonitorMIB
      - picoExtIfMIB
      - picoNetworkMonitorMIB
      - picoIsdnMIB
      - picoNgnMIB
      - picoMobileMIB
      - picoIPv4MIB
      - picoIPv6MIB

# Raritan
#
# https://cdn.raritan.com/download/PX/v1.5.20/PDU-MIB.txt
# https://cdn1.raritan.com/download/src-g2/4.0.20/PDU2_MIB_4.0.20_49038.txt
  raritan:
    walk:
      - 1.3.6.1.4.1.13742.4.1.20.2.1.7 # inletCurrent
      - 1.3.6.1.4.1.13742.4.1.20.2.1.8 # inletVoltage
      - 1.3.6.1.4.1.13742.4.1.20.2.1.9 # inletActivePower
      - 1.3.6.1.4.1.13742.4.1.2.2.1.31 # outletWattHours
      - 1.3.6.1.4.1.13742.4.1.2.2.1.3  # outletOperationalState
      - 1.3.6.1.4.1.13742.4.1.2.2.1.4  # outletCurrent
      - 1.3.6.1.4.1.13742.4.1.2.2.1.5  # outletMaxCurrent
      - 1.3.6.1.4.1.13742.4.1.2.2.1.6  # outletVoltage
      - 1.3.6.1.4.1.13742.4.1.2.2.1.7  # outletActivePower
      - 1.3.6.1.4.1.13742.4.1.3.1.5    # unitCpuTemp
      - 1.3.6.1.4.1.13742.6.5.5.3.1    # externalSensors
    lookups:
      - source_indexes: [outletIndex]
        lookup: outletLabel
    overrides:
      outletOperationalState:
        type: EnumAsStateSet

# InfraPower PDU's
#
# https://www.austin-hughes.com/wp-content/uploads/2021/05/IPD-03-S-MIB.zip
# The circuit table in the infrapower MIB is invalid as it has a table (circuitTable) nested inside another table (pduTable), and this invalid setup then confuses the generator.
  infrapower_pdu:
    walk:
      - 1.3.6.1.4.1.34550.20.2.1.1.1.1 # pduIndex
      - 1.3.6.1.4.1.34550.20.2.1.1.1.6 # pduName
      - 1.3.6.1.4.1.34550.20.2.1.1.1.7 # pduLocation
      - 1.3.6.1.4.1.34550.20.2.1.1.1.13 # pduMainLoadVoltage
      - 1.3.6.1.4.1.34550.20.2.1.1.1.14 # pduMainLoadAmp
      - 1.3.6.1.4.1.34550.20.2.1.1.1.17 # pduMainActivePower
    lookups:
      - source_indexes: [pduIndex]
        lookup: pduName
      - source_indexes: [pduIndex]
        lookup: pduLocation
    overrides:
      pduIndex:
        ignore: true # Lookup metric
      pduName:
        ignore: true # Lookup metric
      pduLocation:
        ignore: true # Lookup metric
      pduMainLoadAmp:
        regex_extracts:
          '':
            - regex: '(.*)(.)'
              value: '$1.$2'
      pduMainLoadVoltage:
        regex_extracts:
          '':
            - regex: '(.*)(.)'
              value: '$1.$2'
      pduMainActivePower:
        regex_extracts:
          '':
            - regex: '(\d*?)(\d{2})'
              value: '0$1.$2'
            - regex: '^(\d)'
              value: '0.0$1'

# Liebert/Vertiv PDU's
#
# https://www.vertiv.com/en-us/support/software-download/monitoring/management-information-bases-mibs-for-liebert-products/
# https://www.vertiv.com/492204/contentassets/b00273585e0a453a9c983523e8a0d6ff/lgpmib-unix_rev16.tar
  liebert_pdu:
    walk:
      - lgpPduTable
      - lgpPduPsTable
      - lgpPduPsLineTable
      - lgpPduRcpTable
      - lgpPduAuxSensorTable
    lookups:
      - source_indexes: [lgpPduEntryIndex]
        lookup: lgpPduEntrySysAssignLabel
      - source_indexes: [lgpPduPsEntryIndex]
        lookup: lgpPduPsEntrySysAssignLabel
      - source_indexes: [lgpPduRcpEntryIndex]
        lookup: lgpPduRcpEntrySysAssignLabel
      - source_indexes: [lgpPduAuxSensorIndex]
        lookup: lgpPduAuxSensorSysAssignLabel
# Mikrotik Router
#
# http://download2.mikrotik.com/Mikrotik.mib
  mikrotik:
    walk:
      - sysDescr
      - mikrotik
    lookups:
      - source_indexes: [ifIndex]
        lookup: ifName
      - source_indexes: [mtxrInterfaceStatsIndex]
        lookup: ifName
      - source_indexes: [mtxrGaugeIndex]
        lookup: mtxrGaugeName
        drop_source_indexes: true
      - source_indexes: [mtxrNeighborIndex]
        lookup: mtxrNeighborMacAddress
        drop_source_indexes: true
      - source_indexes: [mtxrNeighborIndex]
        lookup: mtxrNeighborInterfaceID
      - source_indexes: [mtxrNeighborInterfaceID]
        lookup: ifName
        drop_source_indexes: true
      - source_indexes: [mtxrOpticalIndex]
        lookup: mtxrOpticalName
      - source_indexes: [mtxrPOEInterfaceIndex]
        lookup: mtxrPOEName
      - source_indexes: [mtxrPartitionIndex]
        lookup: mtxrPartitionName
    overrides:
      ifName:
        ignore: true # Lookup metric
      ifType:
        type: EnumAsInfo
      # Remap enums where 1==true, 2==false to become 0==false, 1==true.
      hrDiskStorageRemoveble:
        scale: -1.0
        offset: 2.0

# CyberPower
#
# https://www.cyberpowersystems.com/product/software/mib-files/mib-v211/
  cyberpower:
    walk:
      - 1.3.6.1.4.1.3808.1.1.1 # ups
      - 1.3.6.1.4.1.3808.1.1.4 # environmentSensor
      - 1.3.6.1.4.1.3808.1.1.5 # ats
      - 1.3.6.1.4.1.3808.1.1.6 # ePDU2
#
# TP LINK EAP
# http://static.tp-link.com/EAP_Private_Mibs_1.0.zip
  eap:
    walk:
      - 1.3.6.1.4.1.11863.10.1.1.1  # client count

#
# HOST-RESOURCES-MIB
#
# http://www.net-snmp.org/docs/mibs/host.html
  hrSystem:
    walk:
      - hrSystem
  hrStorage:
    walk:
      - hrStorage
    lookups:
      - source_indexes: [hrStorageIndex]
        lookup: hrStorageDescr
        drop_source_indexes: true
  hrDevice:
    walk:
      - hrDevice
    overrides:
      hrPrinterStatus:
        type: EnumAsStateSet
  hrSWRun:
    walk:
      - hrSWRun
  hrSWRunPerf:
    walk:
      - hrSWRunPerf
  hrSWInstalled:
    walk:
      - hrSWInstalled

#
# Powercom MIBs
#
# https://www.upspowercom.com/Card-DA807.jsp
#
  powercom:
    walk:
      - 1.3.6.1.4.1.935.1.1.1.1.1.1   # upsBaseIdentModel
      - 1.3.6.1.4.1.935.1.1.1.1.2.1   # upsSmartIdentFirmwareRevision
      - 1.3.6.1.4.1.935.1.1.1.1.2.2   # upsSmartIdentDateOfManufacture
      - 1.3.6.1.4.1.935.1.1.1.1.2.4   # upsSmartIdentAgentFirmwareRevision
      - 1.3.6.1.4.1.935.1.1.1.2.1.1   # upsBaseBatteryStatus
      - 1.3.6.1.4.1.935.1.1.1.2.1.2   # upsBaseBatteryTimeOnBattery
      - 1.3.6.1.4.1.935.1.1.1.2.2.1   # upsSmartBatteryCapacity
      - 1.3.6.1.4.1.935.1.1.1.2.2.2   # upsSmartBatteryVoltage
      - 1.3.6.1.4.1.935.1.1.1.2.2.3   # upsSmartBatteryTemperature
      - 1.3.6.1.4.1.935.1.1.1.2.2.6   # upsSmartBatteryFullChargeVoltage
      - 1.3.6.1.4.1.935.1.1.1.3.2.1   # upsSmartInputLineVoltage
      - 1.3.6.1.4.1.935.1.1.1.3.2.2   # upsSmartInputMaxLineVoltage
      - 1.3.6.1.4.1.935.1.1.1.3.2.3   # upsSmartInputMinLineVoltage
      - 1.3.6.1.4.1.935.1.1.1.3.2.4   # upsSmartInputFrequency
      - 1.3.6.1.4.1.935.1.1.1.3.2.5   # upsSmartInputLineFailCause
      - 1.3.6.1.4.1.935.1.1.1.4.1.1   # upsBaseOutputStatus
      - 1.3.6.1.4.1.935.1.1.1.4.2.1   # upsSmartOutputVoltage
      - 1.3.6.1.4.1.935.1.1.1.4.2.2   # upsSmartOutputFrequency
      - 1.3.6.1.4.1.935.1.1.1.4.2.3   # upsSmartOutputLoad
      - 1.3.6.1.4.1.935.1.1.1.4.2.7   # upsSmartOutputOverLoad
      - 1.3.6.1.4.1.935.1.1.1.4.2.8   # upsSmartOutputOverVoltage
      - 1.3.6.1.4.1.935.1.1.1.5.2.1   # upsSmartConfigRatedOutputVoltage
      - 1.3.6.1.4.1.935.1.1.1.5.2.2   # upsSmartConfigHighTransferVolt
      - 1.3.6.1.4.1.935.1.1.1.5.2.3   # upsSmartConfigLowTransferVolt
      - 1.3.6.1.4.1.935.1.1.1.5.2.4   # upsSmartConfigAlarm
      - 1.3.6.1.4.1.935.1.1.1.5.2.5   # upsSmartConfigAlarmTimer
      - 1.3.6.1.4.1.935.1.1.1.5.2.6   # upsSmartConfigMinReturnCapacity
      - 1.3.6.1.4.1.935.1.1.1.5.2.7   # upsSmartConfigSensitivity
      - 1.3.6.1.4.1.935.1.1.1.5.2.8   # upsSmartConfigLowBatteryRunTime
      - 1.3.6.1.4.1.935.1.1.1.5.2.9   # upsSmartConfigReturnDelay
      - 1.3.6.1.4.1.935.1.1.1.5.2.10  # upsSmartConfigShutoffDelay
      - 1.3.6.1.4.1.935.1.1.1.5.2.11  # upsSmartConfigUpsSleepTime
      - 1.3.6.1.4.1.935.1.1.1.7.2.1   # upsSmartTestDiagnosticSchedule
      - 1.3.6.1.4.1.935.1.1.1.7.2.3   # upsSmartTestDiagnosticsResults
      - 1.3.6.1.4.1.935.1.1.1.8.5.1   # upsThreePhaseDCandRectifierStatusRecRotError
      - 1.3.6.1.4.1.935.1.1.1.8.5.2   # upsThreePhaseDCandRectifierStatusLowBatteryShutdown
      - 1.3.6.1.4.1.935.1.1.1.8.5.3   # upsThreePhaseDCandRectifierStatusLowBattery
      - 1.3.6.1.4.1.935.1.1.1.8.5.5   # upsThreePhaseDCandRectifierStatusBatteryStatus
      - 1.3.6.1.4.1.935.1.1.1.8.5.6   # upsThreePhaseDCandRectifierStatusChargeStatus
      - 1.3.6.1.4.1.935.1.1.1.8.5.7   # upsThreePhaseDCandRectifierStatusRecOperating
      - 1.3.6.1.4.1.935.1.1.1.8.6.1   # upsThreePhaseUPSStatusBypassFreqFail
      - 1.3.6.1.4.1.935.1.1.1.8.6.2   # upsThreePhaseUPSStatusManualBypassBreaker
      - 1.3.6.1.4.1.935.1.1.1.8.6.3   # upsThreePhaseUPSStatusACStatus
      - 1.3.6.1.4.1.935.1.1.1.8.6.4   # upsThreePhaseUPSStaticSwitchMode
      - 1.3.6.1.4.1.935.1.1.1.8.6.5   # upsThreePhaseUPSStatusInverterOperating
      - 1.3.6.1.4.1.935.1.1.1.8.7.1   # upsThreePhaseFaultStatusEmergencyStop
      - 1.3.6.1.4.1.935.1.1.1.8.7.2   # upsThreePhaseFaultStatusHighDCShutdown
      - 1.3.6.1.4.1.935.1.1.1.8.7.3   # upsThreePhaseFaultStatusBypassBreaker
      - 1.3.6.1.4.1.935.1.1.1.8.7.4   # upsThreePhaseFaultStatusOverLoad
      - 1.3.6.1.4.1.935.1.1.1.8.7.5   # upsThreePhaseFaultStatusInverterOutputFail
      - 1.3.6.1.4.1.935.1.1.1.8.7.6   # upsThreePhaseFaultStatusOverTemperature
      - 1.3.6.1.4.1.935.1.1.1.8.7.7   # upsThreePhaseFaultStatusShortCircuit
      - 1.3.6.1.4.1.935.1.1.1.9.1.1   # upsEnvTemperature
      - 1.3.6.1.4.1.935.1.1.1.9.1.2   # upsEnvHumidity
      - 1.3.6.1.4.1.935.1.1.1.9.2.1   # upsEnvOverTemperature
      - 1.3.6.1.4.1.935.1.1.1.9.2.2   # upsEnvUnderTemperature
      - 1.3.6.1.4.1.935.1.1.1.9.2.3   # upsEnvOverHumidity
      - 1.3.6.1.4.1.935.1.1.1.9.2.4   # upsEnvUnderHumidity
<<<<<<< HEAD
  cisco_imc:
    walk:
    - 1.3.6.1.4.1.9.9.719.1.45.1.1.6  #cucsStorageControllerOperState
    - 1.3.6.1.4.1.9.9.719.1.1.1.1.11  #cucsFaultDescription
    - 1.3.6.1.4.1.9.9.719.1.1.1.1.20  #cucsFaultSeverity
=======

  # tplink ddm information for sfps
  # 
  # Downloads can be found here:
  # https://www.tp-link.com/en/support/download/tl-sg3428x/
  #
  # tested against TL SG3428X 
  tplink-ddm:
    walk:
      - ddmStatusBiasCurrent
      - ddmStatusLossSignal
      - ddmStatusRxPow
      - ddmStatusTemperature
      - ddmStatusTxFault
      - ddmStatusTxPow
      - ddmStatusVoltage
    lookups:
      - source_indexes: [ifIndex]
        lookup: ifAlias
      - source_indexes: [ifIndex]
        lookup: 1.3.6.1.2.1.31.1.1.1.1 # ifName
    overrides:
      ddmStatusBiasCurrent:
        type: DisplayString
        regex_extracts:
          '':
            - regex: '^(\d+\.\d+).*'
              value: '$1'
      ddmStatusLossSignal:
        type: DisplayString
        regex_extracts:
          '':
            - regex: 'False'
              value: '0'
            - regex: 'True'
              value: '1'
      ddmStatusRxPow:
        type: DisplayString
        regex_extracts:
          '':
            - regex: '^(\d+\.\d+).*'
              value: '$1'
      ddmStatusTemperature:
        type: DisplayString
        regex_extracts:
          '':
            - regex: '^(\d+\.\d+).*'
              value: '$1'
      ddmStatusTxFault:
        type: DisplayString
        regex_extracts:
          '':
            - regex: 'False'
              value: '0'
            - regex: 'True'
              value: '1'
      ddmStatusTxPow:
        type: DisplayString
        regex_extracts:
          '':
            - regex: '^(\d+\.\d+).*'
              value: '$1'
      ddmStatusVoltage:
        type: DisplayString
        regex_extracts:
          '':
            - regex: '^(\d+\.\d+).*'
              value: '$1'
>>>>>>> f166e4d7
<|MERGE_RESOLUTION|>--- conflicted
+++ resolved
@@ -837,14 +837,6 @@
       - 1.3.6.1.4.1.935.1.1.1.9.2.2   # upsEnvUnderTemperature
       - 1.3.6.1.4.1.935.1.1.1.9.2.3   # upsEnvOverHumidity
       - 1.3.6.1.4.1.935.1.1.1.9.2.4   # upsEnvUnderHumidity
-<<<<<<< HEAD
-  cisco_imc:
-    walk:
-    - 1.3.6.1.4.1.9.9.719.1.45.1.1.6  #cucsStorageControllerOperState
-    - 1.3.6.1.4.1.9.9.719.1.1.1.1.11  #cucsFaultDescription
-    - 1.3.6.1.4.1.9.9.719.1.1.1.1.20  #cucsFaultSeverity
-=======
-
   # tplink ddm information for sfps
   # 
   # Downloads can be found here:
@@ -912,4 +904,8 @@
           '':
             - regex: '^(\d+\.\d+).*'
               value: '$1'
->>>>>>> f166e4d7
+  cisco_imc:
+    walk:
+    - 1.3.6.1.4.1.9.9.719.1.45.1.1.6  #cucsStorageControllerOperState
+    - 1.3.6.1.4.1.9.9.719.1.1.1.1.11  #cucsFaultDescription
+    - 1.3.6.1.4.1.9.9.719.1.1.1.1.20  #cucsFaultSeverity