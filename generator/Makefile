--- conflicted
+++ resolved
@@ -14,15 +14,11 @@
 MIBDIR   := mibs
 MIB_PATH := 'mibs'
 
-<<<<<<< HEAD
-APC_URL          := 'https://download.schneider-electric.com/files?p_File_Name=powernet428.mib'
-=======
 DOCKER_IMAGE_NAME ?= snmp-generator
 DOCKER_IMAGE_TAG  ?= $(subst /,-,$(shell git rev-parse --abbrev-ref HEAD))
 DOCKER_REPO       ?= prom
 
-APC_URL          := 'https://download.schneider-electric.com/files?p_File_Name=powernet426.mib'
->>>>>>> 2315a5c4
+APC_URL          := 'https://download.schneider-electric.com/files?p_File_Name=powernet428.mib'
 ARISTA_URL       := https://www.arista.com/assets/data/docs/MIBS
 CISCO_URL        := 'ftp://ftp.cisco.com/pub/mibs/v2/v2.tar.gz'
 FRAMEWORK_URL    := http://www.net-snmp.org/docs/mibs/SNMP-FRAMEWORK-MIB.txt
