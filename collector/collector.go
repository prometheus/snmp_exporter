// Copyright 2018 The Prometheus Authors
// Licensed under the Apache License, Version 2.0 (the "License");
// you may not use this file except in compliance with the License.
// You may obtain a copy of the License at
//
// http://www.apache.org/licenses/LICENSE-2.0
//
// Unless required by applicable law or agreed to in writing, software
// distributed under the License is distributed on an "AS IS" BASIS,
// WITHOUT WARRANTIES OR CONDITIONS OF ANY KIND, either express or implied.
// See the License for the specific language governing permissions and
// limitations under the License.

package collector

import (
	"context"
	"encoding/binary"
	"fmt"
	"net"
	"strconv"
	"strings"
	"time"

	"github.com/go-kit/kit/log"
	"github.com/go-kit/kit/log/level"
	"github.com/gosnmp/gosnmp"
	"github.com/prometheus/client_golang/prometheus"
	"github.com/prometheus/client_golang/prometheus/promauto"
	"gopkg.in/alecthomas/kingpin.v2"

	"github.com/prometheus/snmp_exporter/config"
)

const (
	namespace = "snmp"
)

var (
	buckets               = prometheus.ExponentialBuckets(0.0001, 2, 15)
	snmpUnexpectedPduType = promauto.NewCounter(
		prometheus.CounterOpts{
			Namespace: namespace,
			Name:      "unexpected_pdu_type_total",
			Help:      "Unexpected Go types in a PDU.",
		},
	)
	snmpDuration = promauto.NewHistogram(
		prometheus.HistogramOpts{
			Namespace: namespace,
			Name:      "packet_duration_seconds",
			Help:      "A histogram of latencies for SNMP packets.",
			Buckets:   buckets,
		},
	)
	snmpPackets = promauto.NewCounter(
		prometheus.CounterOpts{
			Namespace: namespace,
			Name:      "packets_total",
			Help:      "Number of SNMP packet sent, including retries.",
		},
	)
	snmpRetries = promauto.NewCounter(
		prometheus.CounterOpts{
			Namespace: namespace,
			Name:      "packet_retries_total",
			Help:      "Number of SNMP packet retries.",
		},
	)
	// 64-bit float mantissa: https://en.wikipedia.org/wiki/Double-precision_floating-point_format
	float64Mantissa uint64 = 9007199254740992
	wrapCounters           = kingpin.Flag("snmp.wrap-large-counters", "Wrap 64-bit counters to avoid floating point rounding.").Default("true").Bool()
)

// Types preceded by an enum with their actual type.
var combinedTypeMapping = map[string]map[int]string{
	"InetAddress": {
		1: "InetAddressIPv4",
		2: "InetAddressIPv6",
	},
	"InetAddressMissingSize": {
		1: "InetAddressIPv4",
		2: "InetAddressIPv6",
	},
	"LldpPortId": {
		1: "DisplayString",
		2: "DisplayString",
		3: "PhysAddress48",
		5: "DisplayString",
		7: "DisplayString",
	},
}

func oidToList(oid string) []int {
	result := []int{}
	for _, x := range strings.Split(oid, ".") {
		o, _ := strconv.Atoi(x)
		result = append(result, o)
	}
	return result
}

func listToOid(l []int) string {
	var result []string
	for _, o := range l {
		result = append(result, strconv.Itoa(o))
	}
	return strings.Join(result, ".")
}

type ScrapeResults struct {
	pdus    []gosnmp.SnmpPDU
	packets uint64
	retries uint64
}

func ScrapeTarget(ctx context.Context, target string, config *config.Module, logger log.Logger) (ScrapeResults, error) {
	results := ScrapeResults{}
	// Set the options.
	snmp := gosnmp.GoSNMP{}
	snmp.Context = ctx
	snmp.MaxRepetitions = config.WalkParams.MaxRepetitions
	snmp.Retries = config.WalkParams.Retries
	snmp.Timeout = config.WalkParams.Timeout

	var sent time.Time
	snmp.OnSent = func(x *gosnmp.GoSNMP) {
		sent = time.Now()
		snmpPackets.Inc()
		results.packets++
	}
	snmp.OnRecv = func(x *gosnmp.GoSNMP) {
		snmpDuration.Observe(time.Since(sent).Seconds())
	}
	snmp.OnRetry = func(x *gosnmp.GoSNMP) {
		snmpRetries.Inc()
		results.retries++
	}

	snmp.Target = target
	snmp.Port = 161
	if host, port, err := net.SplitHostPort(target); err == nil {
		snmp.Target = host
		p, err := strconv.Atoi(port)
		if err != nil {
			return results, fmt.Errorf("error converting port number to int for target %s: %s", target, err)
		}
		snmp.Port = uint16(p)
	}

	// Configure auth.
	config.WalkParams.ConfigureSNMP(&snmp)

	// Do the actual walk.
	err := snmp.Connect()
	if err != nil {
		if err == context.Canceled {
			return results, fmt.Errorf("scrape canceled (possible timeout) connecting to target %s", snmp.Target)
		}
		return results, fmt.Errorf("error connecting to target %s: %s", target, err)
	}
	defer snmp.Conn.Close()

	getOids := config.Get
	maxOids := int(config.WalkParams.MaxRepetitions)
	// Max Repetition can be 0, maxOids cannot. SNMPv1 can only report one OID error per call.
	if maxOids == 0 || snmp.Version == gosnmp.Version1 {
		maxOids = 1
	}
	for len(getOids) > 0 {
		oids := len(getOids)
		if oids > maxOids {
			oids = maxOids
		}

		level.Debug(logger).Log("msg", "Getting OIDs", "oids", oids)
		getStart := time.Now()
		packet, err := snmp.Get(getOids[:oids])
		if err != nil {
			if err == context.Canceled {
				return results, fmt.Errorf("scrape canceled (possible timeout) getting target %s", snmp.Target)
			}
			return results, fmt.Errorf("error getting target %s: %s", snmp.Target, err)
		}
		level.Debug(logger).Log("msg", "Get of OIDs completed", "oids", oids, "duration_seconds", time.Since(getStart))
		// SNMPv1 will return packet error for unsupported OIDs.
		if packet.Error == gosnmp.NoSuchName && snmp.Version == gosnmp.Version1 {
			level.Debug(logger).Log("msg", "OID not supported by target", "oids", getOids[0])
			getOids = getOids[oids:]
			continue
		}
		// Response received with errors.
		// TODO: "stringify" gosnmp errors instead of showing error code.
		if packet.Error != gosnmp.NoError {
			return results, fmt.Errorf("error reported by target %s: Error Status %d", snmp.Target, packet.Error)
		}
		for _, v := range packet.Variables {
			if v.Type == gosnmp.NoSuchObject || v.Type == gosnmp.NoSuchInstance {
				level.Debug(logger).Log("msg", "OID not supported by target", "oids", v.Name)
				continue
			}
			results.pdus = append(results.pdus, v)
		}
		getOids = getOids[oids:]
	}

	for _, subtree := range config.Walk {
		var pdus []gosnmp.SnmpPDU
		level.Debug(logger).Log("msg", "Walking subtree", "oid", subtree)
		walkStart := time.Now()
		if snmp.Version == gosnmp.Version1 {
			pdus, err = snmp.WalkAll(subtree)
		} else {
			pdus, err = snmp.BulkWalkAll(subtree)
		}
		if err != nil {
			if err == context.Canceled {
				return results, fmt.Errorf("scrape canceled (possible timeout) walking target %s", snmp.Target)
			}
			return results, fmt.Errorf("error walking target %s: %s", snmp.Target, err)
		}
		level.Debug(logger).Log("msg", "Walk of subtree completed", "oid", subtree, "duration_seconds", time.Since(walkStart))

<<<<<<< HEAD
		result = append(result, pdus...)
=======
		results.pdus = append(results.pdus, pdus...)
>>>>>>> 0caff546
	}

	results.pdus = append(results.pdus, result...)
	return results, nil
}

type MetricNode struct {
	metric *config.Metric

	children map[int]*MetricNode
}

// Build a tree of metrics from the config, for fast lookup when there's lots of them.
func buildMetricTree(metrics []*config.Metric) *MetricNode {
	metricTree := &MetricNode{children: map[int]*MetricNode{}}
	for _, metric := range metrics {
		head := metricTree
		for _, o := range oidToList(metric.Oid) {
			_, ok := head.children[o]
			if !ok {
				head.children[o] = &MetricNode{children: map[int]*MetricNode{}}
			}
			head = head.children[o]
		}
		head.metric = metric
	}
	return metricTree
}

type collector struct {
	ctx    context.Context
	target string
	module *config.Module
	logger log.Logger
}

func New(ctx context.Context, target string, module *config.Module, logger log.Logger) *collector {
	return &collector{ctx: ctx, target: target, module: module, logger: logger}
}

// Describe implements Prometheus.Collector.
func (c collector) Describe(ch chan<- *prometheus.Desc) {
	ch <- prometheus.NewDesc("dummy", "dummy", nil, nil)
}

// Collect implements Prometheus.Collector.
func (c collector) Collect(ch chan<- prometheus.Metric) {
	start := time.Now()
	results, err := ScrapeTarget(c.ctx, c.target, c.module, c.logger)
	if err != nil {
		level.Info(c.logger).Log("msg", "Error scraping target", "err", err)
		ch <- prometheus.NewInvalidMetric(prometheus.NewDesc("snmp_error", "Error scraping target", nil, nil), err)
		return
	}
	ch <- prometheus.MustNewConstMetric(
		prometheus.NewDesc("snmp_scrape_walk_duration_seconds", "Time SNMP walk/bulkwalk took.", nil, nil),
		prometheus.GaugeValue,
		time.Since(start).Seconds())
	ch <- prometheus.MustNewConstMetric(
		prometheus.NewDesc("snmp_scrape_packets_sent", "Packets sent for get, bulkget, and walk; including retries.", nil, nil),
		prometheus.GaugeValue,
		float64(results.packets))
	ch <- prometheus.MustNewConstMetric(
		prometheus.NewDesc("snmp_scrape_packets_retried", "Packets retried for get, bulkget, and walk.", nil, nil),
		prometheus.GaugeValue,
		float64(results.retries))
	ch <- prometheus.MustNewConstMetric(
		prometheus.NewDesc("snmp_scrape_pdus_returned", "PDUs returned from get, bulkget, and walk.", nil, nil),
		prometheus.GaugeValue,
		float64(len(results.pdus)))
	oidToPdu := make(map[string]gosnmp.SnmpPDU, len(results.pdus))
	for _, pdu := range results.pdus {
		oidToPdu[pdu.Name[1:]] = pdu
	}

	metricTree := buildMetricTree(c.module.Metrics)
	// Look for metrics that match each pdu.
PduLoop:
	for oid, pdu := range oidToPdu {
		head := metricTree
		oidList := oidToList(oid)
		for i, o := range oidList {
			var ok bool
			head, ok = head.children[o]
			if !ok {
				continue PduLoop
			}
			if head.metric != nil {
				// Found a match.
				samples := pduToSamples(oidList[i+1:], &pdu, head.metric, oidToPdu, c.logger)
				for _, sample := range samples {
					ch <- sample
				}
				break
			}
		}
	}
	ch <- prometheus.MustNewConstMetric(
		prometheus.NewDesc("snmp_scrape_duration_seconds", "Total SNMP time scrape took (walk and processing).", nil, nil),
		prometheus.GaugeValue,
		time.Since(start).Seconds())
}

func getPduValue(pdu *gosnmp.SnmpPDU) float64 {
	switch pdu.Type {
	case gosnmp.Counter64:
		if *wrapCounters {
			// Wrap by 2^53.
			return float64(gosnmp.ToBigInt(pdu.Value).Uint64() % float64Mantissa)
		} else {
			return float64(gosnmp.ToBigInt(pdu.Value).Uint64())
		}
	case gosnmp.OpaqueFloat:
		return float64(pdu.Value.(float32))
	case gosnmp.OpaqueDouble:
		return pdu.Value.(float64)
	default:
		return float64(gosnmp.ToBigInt(pdu.Value).Int64())
	}
}

// parseDateAndTime extracts a UNIX timestamp from an RFC 2579 DateAndTime.
func parseDateAndTime(pdu *gosnmp.SnmpPDU) (float64, error) {
	var (
		v   []byte
		tz  *time.Location
		err error
	)
	// DateAndTime should be a slice of bytes.
	switch pduType := pdu.Value.(type) {
	case []byte:
		v = pdu.Value.([]byte)
	default:
		return 0, fmt.Errorf("invalid DateAndTime type %v", pduType)
	}
	pduLength := len(v)
	// DateAndTime can be 8 or 11 bytes depending if the time zone is included.
	switch pduLength {
	case 8:
		// No time zone included, assume UTC.
		tz = time.UTC
	case 11:
		// Extract the timezone from the last 3 bytes.
		locString := fmt.Sprintf("%s%02d%02d", string(v[8]), v[9], v[10])
		loc, err := time.Parse("-0700", locString)
		if err != nil {
			return 0, fmt.Errorf("error parsing location string: %q, error: %s", locString, err)
		}
		tz = loc.Location()
	default:
		return 0, fmt.Errorf("invalid DateAndTime length %v", pduLength)
	}
	if err != nil {
		return 0, fmt.Errorf("unable to parse DateAndTime %q, error: %s", v, err)
	}
	// Build the date from the various fields and time zone.
	t := time.Date(
		int(binary.BigEndian.Uint16(v[0:2])),
		time.Month(v[2]),
		int(v[3]),
		int(v[4]),
		int(v[5]),
		int(v[6]),
		int(v[7])*1e+8,
		tz)
	return float64(t.Unix()), nil
}

func pduToSamples(indexOids []int, pdu *gosnmp.SnmpPDU, metric *config.Metric, oidToPdu map[string]gosnmp.SnmpPDU, logger log.Logger) []prometheus.Metric {
	var err error
	// The part of the OID that is the indexes.
	labels := indexesToLabels(indexOids, metric, oidToPdu)

	value := getPduValue(pdu)
	t := prometheus.UntypedValue

	labelnames := make([]string, 0, len(labels)+1)
	labelvalues := make([]string, 0, len(labels)+1)
	for k, v := range labels {
		labelnames = append(labelnames, k)
		labelvalues = append(labelvalues, v)
	}

	switch metric.Type {
	case "counter":
		t = prometheus.CounterValue
	case "gauge":
		t = prometheus.GaugeValue
	case "Float", "Double":
		t = prometheus.GaugeValue
	case "DateAndTime":
		t = prometheus.GaugeValue
		value, err = parseDateAndTime(pdu)
		if err != nil {
			level.Debug(logger).Log("msg", "Error parsing DateAndTime", "err", err)
			return []prometheus.Metric{}
		}
	case "EnumAsInfo":
		return enumAsInfo(metric, int(value), labelnames, labelvalues)
	case "EnumAsStateSet":
		return enumAsStateSet(metric, int(value), labelnames, labelvalues)
	case "Bits":
		return bits(metric, pdu.Value, labelnames, labelvalues)
	default:
		// It's some form of string.
		t = prometheus.GaugeValue
		value = 1.0
		metricType := metric.Type

		if typeMapping, ok := combinedTypeMapping[metricType]; ok {
			// Lookup associated sub type in previous object.
			oids := strings.Split(metric.Oid, ".")
			i, _ := strconv.Atoi(oids[len(oids)-1])
			oids[len(oids)-1] = strconv.Itoa(i - 1)
			prevOid := fmt.Sprintf("%s.%s", strings.Join(oids, "."), listToOid(indexOids))
			if prevPdu, ok := oidToPdu[prevOid]; ok {
				val := int(getPduValue(&prevPdu))
				if t, ok := typeMapping[val]; ok {
					metricType = t
				} else {
					metricType = "OctetString"
					level.Debug(logger).Log("msg", "Unable to handle type value", "value", val, "oid", prevOid, "metric", metric.Name)
				}
			} else {
				metricType = "OctetString"
				level.Debug(logger).Log("msg", "Unable to find type at oid for metric", "oid", prevOid, "metric", metric.Name)
			}
		}

		if len(metric.RegexpExtracts) > 0 {
			return applyRegexExtracts(metric, pduValueAsString(pdu, metricType), labelnames, labelvalues, logger)
		}
		// For strings we put the value as a label with the same name as the metric.
		// If the name is already an index, we do not need to set it again.
		if _, ok := labels[metric.Name]; !ok {
			labelnames = append(labelnames, metric.Name)
			labelvalues = append(labelvalues, pduValueAsString(pdu, metricType))
		}
	}

	sample, err := prometheus.NewConstMetric(prometheus.NewDesc(metric.Name, metric.Help, labelnames, nil),
		t, value, labelvalues...)
	if err != nil {
		sample = prometheus.NewInvalidMetric(prometheus.NewDesc("snmp_error", "Error calling NewConstMetric", nil, nil),
			fmt.Errorf("error for metric %s with labels %v from indexOids %v: %v", metric.Name, labelvalues, indexOids, err))
	}

	return []prometheus.Metric{sample}
}

func applyRegexExtracts(metric *config.Metric, pduValue string, labelnames, labelvalues []string, logger log.Logger) []prometheus.Metric {
	results := []prometheus.Metric{}
	for name, strMetricSlice := range metric.RegexpExtracts {
		for _, strMetric := range strMetricSlice {
			indexes := strMetric.Regex.FindStringSubmatchIndex(pduValue)
			if indexes == nil {
				level.Debug(logger).Log("msg", "No match found for regexp", "metric", metric.Name, "value", pduValue, "regex", strMetric.Regex.String())
				continue
			}
			res := strMetric.Regex.ExpandString([]byte{}, strMetric.Value, pduValue, indexes)
			v, err := strconv.ParseFloat(string(res), 64)
			if err != nil {
				level.Debug(logger).Log("msg", "Error parsing float64 from value", "metric", metric.Name, "value", pduValue, "regex", strMetric.Regex.String(), "extracted_value", res)
				continue
			}
			newMetric, err := prometheus.NewConstMetric(prometheus.NewDesc(metric.Name+name, metric.Help+" (regex extracted)", labelnames, nil),
				prometheus.GaugeValue, v, labelvalues...)
			if err != nil {
				newMetric = prometheus.NewInvalidMetric(prometheus.NewDesc("snmp_error", "Error calling NewConstMetric for regex_extract", nil, nil),
					fmt.Errorf("error for metric %s with labels %v: %v", metric.Name+name, labelvalues, err))
			}
			results = append(results, newMetric)
			break
		}
	}
	return results
}

func enumAsInfo(metric *config.Metric, value int, labelnames, labelvalues []string) []prometheus.Metric {
	// Lookup enum, default to the value.
	state, ok := metric.EnumValues[int(value)]
	if !ok {
		state = strconv.Itoa(int(value))
	}
	labelnames = append(labelnames, metric.Name)
	labelvalues = append(labelvalues, state)

	newMetric, err := prometheus.NewConstMetric(prometheus.NewDesc(metric.Name+"_info", metric.Help+" (EnumAsInfo)", labelnames, nil),
		prometheus.GaugeValue, 1.0, labelvalues...)
	if err != nil {
		newMetric = prometheus.NewInvalidMetric(prometheus.NewDesc("snmp_error", "Error calling NewConstMetric for EnumAsInfo", nil, nil),
			fmt.Errorf("error for metric %s with labels %v: %v", metric.Name, labelvalues, err))
	}
	return []prometheus.Metric{newMetric}
}

func enumAsStateSet(metric *config.Metric, value int, labelnames, labelvalues []string) []prometheus.Metric {
	labelnames = append(labelnames, metric.Name)
	results := []prometheus.Metric{}

	state, ok := metric.EnumValues[value]
	if !ok {
		// Fallback to using the value.
		state = strconv.Itoa(value)
	}
	newMetric, err := prometheus.NewConstMetric(prometheus.NewDesc(metric.Name, metric.Help+" (EnumAsStateSet)", labelnames, nil),
		prometheus.GaugeValue, 1.0, append(labelvalues, state)...)
	if err != nil {
		newMetric = prometheus.NewInvalidMetric(prometheus.NewDesc("snmp_error", "Error calling NewConstMetric for EnumAsStateSet", nil, nil),
			fmt.Errorf("error for metric %s with labels %v: %v", metric.Name, labelvalues, err))
	}
	results = append(results, newMetric)

	for k, v := range metric.EnumValues {
		if k == value {
			continue
		}
		newMetric, err := prometheus.NewConstMetric(prometheus.NewDesc(metric.Name, metric.Help+" (EnumAsStateSet)", labelnames, nil),
			prometheus.GaugeValue, 0.0, append(labelvalues, v)...)
		if err != nil {
			newMetric = prometheus.NewInvalidMetric(prometheus.NewDesc("snmp_error", "Error calling NewConstMetric for EnumAsStateSet", nil, nil),
				fmt.Errorf("error for metric %s with labels %v: %v", metric.Name, labelvalues, err))
		}
		results = append(results, newMetric)
	}
	return results
}

func bits(metric *config.Metric, value interface{}, labelnames, labelvalues []string) []prometheus.Metric {
	bytes, ok := value.([]byte)
	if !ok {
		return []prometheus.Metric{prometheus.NewInvalidMetric(prometheus.NewDesc("snmp_error", "BITS type was not a BISTRING on the wire.", nil, nil),
			fmt.Errorf("error for metric %s with labels %v: %T", metric.Name, labelvalues, value))}
	}
	labelnames = append(labelnames, metric.Name)
	results := []prometheus.Metric{}

	for k, v := range metric.EnumValues {
		bit := 0.0
		// Most significant byte most significant bit, then most significant byte 2nd most significant bit etc.
		if k < len(bytes)*8 {
			if (bytes[k/8] & (128 >> (k % 8))) != 0 {
				bit = 1.0
			}
		}
		newMetric, err := prometheus.NewConstMetric(prometheus.NewDesc(metric.Name, metric.Help+" (Bits)", labelnames, nil),
			prometheus.GaugeValue, bit, append(labelvalues, v)...)
		if err != nil {
			newMetric = prometheus.NewInvalidMetric(prometheus.NewDesc("snmp_error", "Error calling NewConstMetric for Bits", nil, nil),
				fmt.Errorf("error for metric %s with labels %v: %v", metric.Name, labelvalues, err))
		}
		results = append(results, newMetric)
	}
	return results
}

// Right pad oid with zeros, and split at the given point.
// Some routers exclude trailing 0s in responses.
func splitOid(oid []int, count int) ([]int, []int) {
	head := make([]int, count)
	tail := []int{}
	for i, v := range oid {
		if i < count {
			head[i] = v
		} else {
			tail = append(tail, v)
		}
	}
	return head, tail
}

// This mirrors decodeValue in gosnmp's helper.go.
func pduValueAsString(pdu *gosnmp.SnmpPDU, typ string) string {
	switch pdu.Value.(type) {
	case int:
		return strconv.Itoa(pdu.Value.(int))
	case uint:
		return strconv.FormatUint(uint64(pdu.Value.(uint)), 10)
	case uint64:
		return strconv.FormatUint(pdu.Value.(uint64), 10)
	case float32:
		return strconv.FormatFloat(float64(pdu.Value.(float32)), 'f', -1, 32)
	case float64:
		return strconv.FormatFloat(pdu.Value.(float64), 'f', -1, 64)
	case string:
		if pdu.Type == gosnmp.ObjectIdentifier {
			// Trim leading period.
			return pdu.Value.(string)[1:]
		}
		// DisplayString.
		return pdu.Value.(string)
	case []byte:
		if typ == "" {
			typ = "OctetString"
		}
		// Reuse the OID index parsing code.
		parts := make([]int, len(pdu.Value.([]byte)))
		for i, o := range pdu.Value.([]byte) {
			parts[i] = int(o)
		}
		if typ == "OctetString" || typ == "DisplayString" {
			// Prepend the length, as it is explicit in an index.
			parts = append([]int{len(pdu.Value.([]byte))}, parts...)
		}
		str, _, _ := indexOidsAsString(parts, typ, 0, false, nil)
		return str
	case nil:
		return ""
	default:
		// This shouldn't happen.
		snmpUnexpectedPduType.Inc()
		return fmt.Sprintf("%s", pdu.Value)
	}
}

// Convert oids to a string index value.
//
// Returns the string, the oids that were used and the oids left over.
func indexOidsAsString(indexOids []int, typ string, fixedSize int, implied bool, enumValues map[int]string) (string, []int, []int) {
	if typeMapping, ok := combinedTypeMapping[typ]; ok {
		subOid, valueOids := splitOid(indexOids, 2)
		if typ == "InetAddressMissingSize" {
			// The size of the main index value is missing.
			subOid, valueOids = splitOid(indexOids, 1)
		}
		var str string
		var used, remaining []int
		if t, ok := typeMapping[subOid[0]]; ok {
			str, used, remaining = indexOidsAsString(valueOids, t, 0, false, enumValues)
			return str, append(subOid, used...), remaining
		}
		if typ == "InetAddressMissingSize" {
			// We don't know the size, so pass everything remaining.
			return indexOidsAsString(indexOids, "OctetString", 0, true, enumValues)
		}
		// The 2nd oid is the length.
		return indexOidsAsString(indexOids, "OctetString", subOid[1]+2, false, enumValues)
	}

	switch typ {
	case "Integer32", "Integer", "gauge", "counter":
		// Extract the oid for this index, and keep the remainder for the next index.
		subOid, indexOids := splitOid(indexOids, 1)
		return fmt.Sprintf("%d", subOid[0]), subOid, indexOids
	case "PhysAddress48":
		subOid, indexOids := splitOid(indexOids, 6)
		parts := make([]string, 6)
		for i, o := range subOid {
			parts[i] = fmt.Sprintf("%02X", o)
		}
		return strings.Join(parts, ":"), subOid, indexOids
	case "OctetString":
		var subOid []int
		// The length of fixed size indexes come from the MIB.
		// For varying size, we read it from the first oid.
		length := fixedSize
		if implied {
			length = len(indexOids)
		}
		if length == 0 {
			subOid, indexOids = splitOid(indexOids, 1)
			length = subOid[0]
		}
		content, indexOids := splitOid(indexOids, length)
		subOid = append(subOid, content...)
		parts := make([]byte, length)
		for i, o := range content {
			parts[i] = byte(o)
		}
		if len(parts) == 0 {
			return "", subOid, indexOids
		} else {
			return fmt.Sprintf("0x%X", string(parts)), subOid, indexOids
		}
	case "DisplayString":
		var subOid []int
		length := fixedSize
		if implied {
			length = len(indexOids)
		}
		if length == 0 {
			subOid, indexOids = splitOid(indexOids, 1)
			length = subOid[0]
		}
		content, indexOids := splitOid(indexOids, length)
		subOid = append(subOid, content...)
		parts := make([]byte, length)
		for i, o := range content {
			parts[i] = byte(o)
		}
		// ASCII, so can convert staight to utf-8.
		return string(parts), subOid, indexOids
	case "InetAddressIPv4":
		subOid, indexOids := splitOid(indexOids, 4)
		parts := make([]string, 4)
		for i, o := range subOid {
			parts[i] = strconv.Itoa(o)
		}
		return strings.Join(parts, "."), subOid, indexOids
	case "InetAddressIPv6":
		subOid, indexOids := splitOid(indexOids, 16)
		parts := make([]interface{}, 16)
		for i, o := range subOid {
			parts[i] = o
		}
		return fmt.Sprintf("%02X%02X:%02X%02X:%02X%02X:%02X%02X:%02X%02X:%02X%02X:%02X%02X:%02X%02X", parts...), subOid, indexOids
	case "EnumAsInfo":
		subOid, indexOids := splitOid(indexOids, 1)
		value, ok := enumValues[subOid[0]]
		if ok {
			return value, subOid, indexOids
		} else {
			return fmt.Sprintf("%d", subOid[0]), subOid, indexOids
		}
	default:
		panic(fmt.Sprintf("Unknown index type %s", typ))
		return "", nil, nil
	}
}

func indexesToLabels(indexOids []int, metric *config.Metric, oidToPdu map[string]gosnmp.SnmpPDU) map[string]string {
	labels := map[string]string{}
	labelOids := map[string][]int{}

	// Covert indexes to useful strings.
	for _, index := range metric.Indexes {
		str, subOid, remainingOids := indexOidsAsString(indexOids, index.Type, index.FixedSize, index.Implied, index.EnumValues)
		// The labelvalue is the text form of the index oids.
		labels[index.Labelname] = str
		// Save its oid in case we need it for lookups.
		labelOids[index.Labelname] = subOid
		// For the next iteration.
		indexOids = remainingOids
	}

	// Perform lookups.
	for _, lookup := range metric.Lookups {
		if len(lookup.Labels) == 0 {
			delete(labels, lookup.Labelname)
			continue
		}
		oid := lookup.Oid
		for _, label := range lookup.Labels {
			oid = fmt.Sprintf("%s.%s", oid, listToOid(labelOids[label]))
		}
		if pdu, ok := oidToPdu[oid]; ok {
			labels[lookup.Labelname] = pduValueAsString(&pdu, lookup.Type)
			labelOids[lookup.Labelname] = []int{int(gosnmp.ToBigInt(pdu.Value).Int64())}
		} else {
			labels[lookup.Labelname] = ""
		}
	}

	return labels
}<|MERGE_RESOLUTION|>--- conflicted
+++ resolved
@@ -221,14 +221,8 @@
 		}
 		level.Debug(logger).Log("msg", "Walk of subtree completed", "oid", subtree, "duration_seconds", time.Since(walkStart))
 
-<<<<<<< HEAD
-		result = append(result, pdus...)
-=======
 		results.pdus = append(results.pdus, pdus...)
->>>>>>> 0caff546
-	}
-
-	results.pdus = append(results.pdus, result...)
+	}
 	return results, nil
 }
 
