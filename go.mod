--- conflicted
+++ resolved
@@ -1,25 +1,14 @@
 module github.com/prometheus/snmp_exporter
 
-go 1.22
-
-<<<<<<< HEAD
-toolchain go1.22.4
+go 1.21
 
 require (
 	github.com/alecthomas/kingpin/v2 v2.4.0
 	github.com/go-kit/log v0.2.1
 	github.com/gosnmp/gosnmp v1.38.0
 	github.com/iaa-inc/gosdk v1.0.11
-	github.com/prometheus/client_golang v1.20.0
-=======
-toolchain go1.23.1
-
-require (
-	github.com/alecthomas/kingpin/v2 v2.4.0
-	github.com/gosnmp/gosnmp v1.38.0
 	github.com/itchyny/timefmt-go v0.1.6
 	github.com/prometheus/client_golang v1.20.5
->>>>>>> 5a6abf31
 	github.com/prometheus/client_model v0.6.1
 	github.com/prometheus/common v0.60.1
 	github.com/prometheus/exporter-toolkit v0.13.1
@@ -27,40 +16,24 @@
 )
 
 require (
-	github.com/Khan/genqlient v0.7.0 // indirect
-	github.com/alecthomas/units v0.0.0-20240626203959-61d1e3462e30 // indirect
+	github.com/alecthomas/units v0.0.0-20211218093645-b94a6e3cc137 // indirect
 	github.com/beorn7/perks v1.0.1 // indirect
 	github.com/cespare/xxhash/v2 v2.3.0 // indirect
 	github.com/coreos/go-systemd/v22 v22.5.0 // indirect
-<<<<<<< HEAD
-	github.com/go-logfmt/logfmt v0.6.0 // indirect
-	github.com/jpillora/backoff v1.0.0 // indirect
-	github.com/klauspost/compress v1.17.9 // indirect
-=======
 	github.com/jpillora/backoff v1.0.0 // indirect
 	github.com/klauspost/compress v1.17.9 // indirect
 	github.com/mdlayher/socket v0.4.1 // indirect
 	github.com/mdlayher/vsock v1.2.1 // indirect
->>>>>>> 5a6abf31
 	github.com/munnerz/goautoneg v0.0.0-20191010083416-a7dc8b61c822 // indirect
 	github.com/mwitkow/go-conntrack v0.0.0-20190716064945-2f068394615f // indirect
 	github.com/prometheus/procfs v0.15.1 // indirect
 	github.com/vektah/gqlparser/v2 v2.5.16 // indirect
 	github.com/xhit/go-str2duration/v2 v2.1.0 // indirect
-<<<<<<< HEAD
-	golang.org/x/crypto v0.26.0 // indirect
-	golang.org/x/net v0.28.0 // indirect
-	golang.org/x/oauth2 v0.22.0 // indirect
-	golang.org/x/sync v0.8.0 // indirect
-	golang.org/x/sys v0.24.0 // indirect
-	golang.org/x/text v0.17.0 // indirect
-=======
 	golang.org/x/crypto v0.28.0 // indirect
 	golang.org/x/net v0.29.0 // indirect
 	golang.org/x/oauth2 v0.23.0 // indirect
 	golang.org/x/sync v0.8.0 // indirect
 	golang.org/x/sys v0.26.0 // indirect
 	golang.org/x/text v0.19.0 // indirect
->>>>>>> 5a6abf31
 	google.golang.org/protobuf v1.34.2 // indirect
 )