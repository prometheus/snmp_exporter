--- conflicted
+++ resolved
@@ -361,7 +361,6 @@
 }
 
 func substituteEnvVariables(value string) (string, error) {
-<<<<<<< HEAD
 	var missingEnv = ""
 	result := os.Expand(value, func(s string) string {
 		v := os.Getenv(s)
@@ -372,11 +371,6 @@
 	})
 	if missingEnv != "" {
 		return "", errors.New(missingEnv + " environment variable not found")
-=======
-	result := os.Expand(value, os.Getenv)
-	if result == "" {
-		return "", errors.New(value + " environment variable not found")
->>>>>>> dea2240c
 	}
 	return result, nil
 }